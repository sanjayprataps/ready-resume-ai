/**
 * Resume Generator Page Component
 * ------------------------------
 * This is the main component for the Resume Generator application. It provides a form interface
 * for users to input their resume information and generates a professional resume using AI.
 * 
 * Features:
 * - Multi-section form for resume data input
 * - Real-time validation
 * - Dynamic form fields for experience and education
 * - PDF generation and download
 * - Preview modal for generated resume
 * - Error handling and user feedback
 */

import MainLayout from "@/components/layout/MainLayout";
import { Card, CardContent, CardDescription, CardHeader, CardTitle } from "@/components/ui/card";
import { Button } from "@/components/ui/button";
import { Input } from "@/components/ui/input";
import { Textarea } from "@/components/ui/textarea";
import { Tabs, TabsContent, TabsList, TabsTrigger } from "@/components/ui/tabs";
<<<<<<< HEAD
import { useState, useRef } from "react";
import { FileText, Link, User, Download, Plus, Trash2 } from "lucide-react";
=======
import { Separator } from "@/components/ui/separator";
import { useState } from "react";
import { FileText, Link, User, Plus, Pen } from "lucide-react";
>>>>>>> bcf487d3
import { toast } from "sonner";
import { Textarea } from "@/components/ui/textarea";
import { cn } from "@/lib/utils";
import {
  Dialog,
  DialogContent,
  DialogHeader,
  DialogTitle,
  DialogDescription,
  DialogFooter,
} from "@/components/ui/dialog";
import { Label } from "@/components/ui/label";
import { ScrollArea } from "@/components/ui/scroll-area";
import { jsPDF } from "jspdf";

interface Experience {
  job_title: string;
  company: string;
  start_date: string;
  end_date: string;
  location: string;
  description: string;
  achievements: string[];
}

interface Education {
  degree: string;
  institution: string;
  graduation_date: string;
  location: string;
  gpa?: string;
}

interface Project {
  title: string;
  description: string;
}

interface PersonalInfo {
  full_name: string;
  email: string;
  phone: string;
  location: string;
  linkedin?: string;
  website?: string;
  summary: string;
}

interface ResumeData {
  personal_info: PersonalInfo;
  experience: Experience[];
  education: Education[];
  technical_skills: string;
  soft_skills: string;
  projects: Project[];
}

interface ValidationError {
  field: string;
  message: string;
  index?: number;
}

interface GeneratedResume {
  name: string;
  title: string;
  summary: string;
  experience: Array<{
    company: string;
    position: string;
    location: string;
    dates: string;
    description: string[];
  }>;
  education: Array<{
    degree: string;
    institution: string;
    location: string;
    dates: string;
    gpa?: string;
  }>;
  skills: {
    technical: string[];
    soft: string[];
  };
  projects: Array<{
    name: string;
    description: string;
  }>;
}

interface WorkExperience {
  id: number;
  jobTitle: string;
  company: string;
  location: string;
  startDate: string;
  endDate: string;
  achievements: string[];
}

interface Education {
  id: number;
  degree: string;
  institution: string;
  location: string;
  graduationDate: string;
  gpa: string;
}

interface Project {
  id: number;
  title: string;
  description: string;
}

const ResumeGenerator = () => {
  const [linkedInUrl, setLinkedInUrl] = useState("");
  const [isGenerating, setIsGenerating] = useState(false);
<<<<<<< HEAD
  const [currentStep, setCurrentStep] = useState(0);
  const [validationErrors, setValidationErrors] = useState<ValidationError[]>([]);
  const [generatedResume, setGeneratedResume] = useState<GeneratedResume | null>(null);
  const [showResumeModal, setShowResumeModal] = useState(false);
  const [resumeData, setResumeData] = useState<ResumeData>({
    personal_info: {
      full_name: "",
      email: "",
      phone: "",
      location: "",
      linkedin: "",
      website: "",
      summary: ""
    },
    experience: [{
      job_title: "",
      company: "",
      start_date: "",
      end_date: "",
      location: "",
      description: "",
      achievements: [""]
    }],
    education: [{
      degree: "",
      institution: "",
      graduation_date: "",
      location: "",
      gpa: ""
    }],
    technical_skills: "",
    soft_skills: "",
    projects: []
  });

  // Refs for scrolling to invalid fields
  const experienceRefs = useRef<(HTMLDivElement | null)[]>([]);
  const educationRefs = useRef<(HTMLDivElement | null)[]>([]);

  const validateForm = (): boolean => {
    const errors: ValidationError[] = [];

    // Validate personal info
    if (!resumeData.personal_info.full_name) {
      errors.push({ field: 'full_name', message: 'Full name is required' });
    }
    if (!resumeData.personal_info.email) {
      errors.push({ field: 'email', message: 'Email is required' });
    }
    if (!resumeData.personal_info.phone) {
      errors.push({ field: 'phone', message: 'Phone number is required' });
    }
    if (!resumeData.personal_info.location) {
      errors.push({ field: 'location', message: 'Location is required' });
    }
    if (!resumeData.personal_info.summary) {
      errors.push({ field: 'summary', message: 'Professional summary is required' });
    }

    // Validate experience
    resumeData.experience.forEach((exp, index) => {
      if (!exp.job_title) {
        errors.push({ field: 'job_title', message: 'Job title is required', index });
      }
      if (!exp.company) {
        errors.push({ field: 'company', message: 'Company name is required', index });
      }
      if (!exp.start_date) {
        errors.push({ field: 'start_date', message: 'Start date is required', index });
      }
      if (!exp.end_date) {
        errors.push({ field: 'end_date', message: 'End date is required', index });
      }
      if (!exp.location) {
        errors.push({ field: 'location', message: 'Location is required', index });
      }
      if (!exp.description) {
        errors.push({ field: 'description', message: 'Job description is required', index });
      }
    });

    // Validate education
    resumeData.education.forEach((edu, index) => {
      if (!edu.degree) {
        errors.push({ field: 'degree', message: 'Degree is required', index });
      }
      if (!edu.institution) {
        errors.push({ field: 'institution', message: 'Institution is required', index });
      }
      if (!edu.graduation_date) {
        errors.push({ field: 'graduation_date', message: 'Graduation date is required', index });
      }
      if (!edu.location) {
        errors.push({ field: 'location', message: 'Location is required', index });
      }
    });

    // Validate skills
    if (!resumeData.technical_skills.trim()) {
      errors.push({ field: 'technical_skills', message: 'Technical skills are required' });
    }

    setValidationErrors(errors);
    return errors.length === 0;
  };

  const scrollToError = (error: ValidationError) => {
    if (error.index !== undefined) {
      if (error.field.startsWith('job_') || error.field === 'company' || error.field === 'start_date' || 
          error.field === 'end_date' || error.field === 'location' || error.field === 'description') {
        experienceRefs.current[error.index]?.scrollIntoView({ behavior: 'smooth', block: 'center' });
      } else if (error.field === 'degree' || error.field === 'institution' || 
                 error.field === 'graduation_date' || error.field === 'location') {
        educationRefs.current[error.index]?.scrollIntoView({ behavior: 'smooth', block: 'center' });
      }
    } else if (error.field === 'technical_skills') {
      document.getElementById('technical_skills')?.scrollIntoView({ behavior: 'smooth', block: 'center' });
    }
  };

  const handleGenerate = async (method: string) => {
    if (method === "linkedin") {
      toast.error("LinkedIn import coming soon!");
      return;
    }

    if (!validateForm()) {
      toast.error("Please fill in all required fields");
      if (validationErrors.length > 0) {
        scrollToError(validationErrors[0]);
      }
      return;
    }
=======
  
  // Personal Information
  const [fullName, setFullName] = useState("");
  const [email, setEmail] = useState("");
  const [phone, setPhone] = useState("");
  const [location, setLocation] = useState("");
  const [linkedInProfile, setLinkedInProfile] = useState("");
  const [website, setWebsite] = useState("");
  const [professionalSummary, setProfessionalSummary] = useState("");
  
  // Work Experience
  const [workExperiences, setWorkExperiences] = useState<WorkExperience[]>([
    {
      id: 1,
      jobTitle: "",
      company: "",
      location: "",
      startDate: "",
      endDate: "",
      achievements: [""]
    }
  ]);
  
  // Education
  const [educations, setEducations] = useState<Education[]>([
    {
      id: 1,
      degree: "",
      institution: "",
      location: "",
      graduationDate: "",
      gpa: ""
    }
  ]);
  
  // Skills
  const [technicalSkills, setTechnicalSkills] = useState("");
  const [softSkills, setSoftSkills] = useState("");

  // Projects
  const [projects, setProjects] = useState<Project[]>([
    {
      id: 1,
      title: "Project",
      description: ""
    }
  ]);
>>>>>>> bcf487d3

    setIsGenerating(true);
    try {
      console.log("Sending resume data:", resumeData);  // Debug log
      
      const response = await fetch("http://localhost:8000/generate-resume", {
        method: "POST",
        headers: {
          "Content-Type": "application/json",
        },
        body: JSON.stringify(resumeData),
      });

      const responseText = await response.text();
      console.log("Raw API response:", responseText);  // Debug log

      if (!response.ok) {
        throw new Error(`API request failed with status ${response.status}: ${responseText}`);
      }

      let data;
      try {
        data = JSON.parse(responseText);
        console.log("Parsed API response:", data);  // Debug log
      } catch (e) {
        console.error("Failed to parse API response as JSON:", responseText);
        throw new Error("Invalid response from server");
      }

      if (data.status === "success") {
        // Validate the resume data structure
        if (!data.resume) {
          throw new Error("No resume data in response");
        }
        
        // Log the structure of the resume data
        console.log("Resume data structure:", {
          hasName: !!data.resume.name,
          hasSummary: !!data.resume.summary,
          hasExperience: Array.isArray(data.resume.experience),
          hasEducation: Array.isArray(data.resume.education),
          hasSkills: !!data.resume.skills,
          hasProjects: Array.isArray(data.resume.projects),
        });

        // Ensure skills arrays exist
        if (!data.resume.skills) {
          data.resume.skills = { technical: [], soft: [] };
        }
        if (!Array.isArray(data.resume.skills.technical)) {
          data.resume.skills.technical = [];
        }
        if (!Array.isArray(data.resume.skills.soft)) {
          data.resume.skills.soft = [];
        }

        toast.success("Resume generated successfully!");
        console.log("Generated resume data:", data.resume);
        console.log("Education data:", JSON.stringify(data.resume.education, null, 2));
        setGeneratedResume(data.resume);
        setShowResumeModal(true);
      } else {
        toast.error(data.detail || "Failed to generate resume");
        console.error("API returned error:", data);
      }
    } catch (error) {
      console.error("Error details:", error);
      toast.error(error instanceof Error ? error.message : "Failed to generate resume. Please try again.");
    } finally {
      setIsGenerating(false);
    }
  };

  const handleAddExperience = () => {
    setResumeData(prev => ({
      ...prev,
      experience: [...prev.experience, {
        job_title: "",
        company: "",
        start_date: "",
        end_date: "",
        location: "",
        description: "",
        achievements: [""]
      }]
    }));
  };

  const handleAddEducation = () => {
    setResumeData(prev => ({
      ...prev,
      education: [...prev.education, {
        degree: "",
        institution: "",
        graduation_date: "",
        location: "",
        gpa: ""
      }]
    }));
  };

  const handleAddProject = () => {
    setResumeData(prev => ({
      ...prev,
      projects: [...prev.projects, {
        title: "",
        description: ""
      }]
    }));
  };

  const handleExperienceChange = (index: number, field: keyof Experience, value: string) => {
    setResumeData(prev => {
      const newExperience = [...prev.experience];
      newExperience[index] = {
        ...newExperience[index],
        [field]: value
      };
      return { ...prev, experience: newExperience };
    });
    // Clear validation error for this field
    setValidationErrors(prev => prev.filter(error => 
      !(error.index === index && error.field === field)
    ));
  };

  const handleEducationChange = (index: number, field: keyof Education, value: string) => {
    setResumeData(prev => {
      const newEducation = [...prev.education];
      newEducation[index] = {
        ...newEducation[index],
        [field]: value
      };
      return { ...prev, education: newEducation };
    });
    // Clear validation error for this field
    setValidationErrors(prev => prev.filter(error => 
      !(error.index === index && error.field === field)
    ));
  };

  const handleProjectChange = (index: number, field: keyof Project, value: string) => {
    setResumeData(prev => {
      const newProjects = [...prev.projects];
      newProjects[index] = {
        ...newProjects[index],
        [field]: value
      };
      return { ...prev, projects: newProjects };
    });
  };

  const getFieldError = (field: string, index?: number) => {
    return validationErrors.find(error => error.field === field && error.index === index);
  };

  const generatePDF = () => {
    if (!generatedResume) return;

    // Create PDF with A4 size
    const doc = new jsPDF({
      format: 'a4',
      unit: 'mm'
    });

    // Set margins (in mm)
    const margin = 20;
    const pageWidth = doc.internal.pageSize.getWidth();
    const pageHeight = doc.internal.pageSize.getHeight();
    let yPos = margin;
    const lineHeight = 7;

    // Helper function to add text with word wrap
    const addWrappedText = (text: string, y: number, maxWidth: number) => {
      const splitText = doc.splitTextToSize(text, maxWidth);
      doc.text(splitText, margin, y);
      return y + (splitText.length * lineHeight);
    };

    // Helper function to check if content will fit on current page
    const willContentFit = (contentHeight: number) => {
      return yPos + contentHeight <= pageHeight - margin;
    };

    // Helper function to add new page
    const addNewPage = () => {
      doc.addPage();
      yPos = margin;
    };

    // Add name
    doc.setFontSize(24);
    doc.setFont('helvetica', 'bold');
    yPos = addWrappedText(generatedResume.name, yPos, pageWidth - (2 * margin));
    
    // Add summary
    doc.setFontSize(12);
    yPos = addWrappedText(generatedResume.summary, yPos + 10, pageWidth - (2 * margin));

    // Add experience
    doc.setFontSize(14);
    doc.setFont('helvetica', 'bold');
    yPos = addWrappedText('EXPERIENCE', yPos + 10, pageWidth - (2 * margin));
    
    doc.setFontSize(12);
    doc.setFont('helvetica', 'normal');
    generatedResume.experience.forEach(exp => {
      // Check if we need a new page for this experience entry
      const estimatedHeight = 40; // Approximate height for an experience entry
      if (!willContentFit(estimatedHeight)) {
        addNewPage();
      }
      
      doc.setFont('helvetica', 'bold');
      yPos = addWrappedText(`${exp.position} at ${exp.company}`, yPos + 5, pageWidth - (2 * margin));
      
      doc.setFont('helvetica', 'normal');
      yPos = addWrappedText(`${exp.location} | ${exp.dates}`, yPos, pageWidth - (2 * margin));
      
      exp.description.forEach(desc => {
        if (!willContentFit(lineHeight * 2)) {
          addNewPage();
        }
        yPos = addWrappedText(`• ${desc}`, yPos + 5, pageWidth - (2 * margin));
      });
    });

    // Add education
    doc.setFontSize(14);
    doc.setFont('helvetica', 'bold');
    // Check if we need a new page for education section
    if (!willContentFit(30)) {
      addNewPage();
    }
    yPos = addWrappedText('EDUCATION', yPos + 10, pageWidth - (2 * margin));
    
    doc.setFontSize(12);
    doc.setFont('helvetica', 'normal');
    generatedResume.education.forEach(edu => {
      // Check if we need a new page for this education entry
      const estimatedHeight = 25; // Approximate height for an education entry
      if (!willContentFit(estimatedHeight)) {
        addNewPage();
      }
      
      doc.setFont('helvetica', 'bold');
      yPos = addWrappedText(edu.degree, yPos + 5, pageWidth - (2 * margin));
      
      doc.setFont('helvetica', 'normal');
      yPos = addWrappedText(`${edu.institution} | ${edu.location} | ${edu.dates}`, yPos, pageWidth - (2 * margin));
      
      if (edu.gpa) {
        yPos = addWrappedText(`GPA: ${edu.gpa}`, yPos, pageWidth - (2 * margin));
      }
    });

    // Add skills
    doc.setFontSize(14);
    doc.setFont('helvetica', 'bold');
    // Check if we need a new page for skills section
    if (!willContentFit(30)) {
      addNewPage();
    }
    yPos = addWrappedText('SKILLS', yPos + 10, pageWidth - (2 * margin));
    
    doc.setFontSize(12);
    doc.setFont('helvetica', 'normal');
    const technicalSkills = Array.isArray(generatedResume.skills?.technical)
      ? generatedResume.skills.technical.join(', ')
      : generatedResume.skills?.technical || 'No technical skills listed';
    const softSkills = Array.isArray(generatedResume.skills?.soft)
      ? generatedResume.skills.soft.join(', ')
      : generatedResume.skills?.soft || 'No soft skills listed';
    
    yPos = addWrappedText(`Technical: ${technicalSkills}`, yPos + 5, pageWidth - (2 * margin));
    yPos = addWrappedText(`Soft: ${softSkills}`, yPos + 5, pageWidth - (2 * margin));

    // Add projects
    doc.setFontSize(14);
    doc.setFont('helvetica', 'bold');
    // Check if we need a new page for projects section
    if (!willContentFit(30)) {
      addNewPage();
    }
    yPos = addWrappedText('PROJECTS', yPos + 10, pageWidth - (2 * margin));
    
    doc.setFontSize(12);
    doc.setFont('helvetica', 'normal');
    generatedResume.projects.forEach(proj => {
      // Check if we need a new page for this project entry
      const estimatedHeight = 40; // Approximate height for a project entry
      if (!willContentFit(estimatedHeight)) {
        addNewPage();
      }
      
      doc.setFont('helvetica', 'bold');
      yPos = addWrappedText(proj.name, yPos + 5, pageWidth - (2 * margin));
      
      doc.setFont('helvetica', 'normal');
      yPos = addWrappedText(proj.description, yPos, pageWidth - (2 * margin));
    });

    // Save the PDF
    doc.save(`${generatedResume.name.toLowerCase().replace(/\s+/g, '-')}-resume.pdf`);
  };

  const addWorkExperience = () => {
    const newId = Math.max(...workExperiences.map(exp => exp.id)) + 1;
    setWorkExperiences([...workExperiences, {
      id: newId,
      jobTitle: "",
      company: "",
      location: "",
      startDate: "",
      endDate: "",
      achievements: [""]
    }]);
  };

  const addEducation = () => {
    const newId = Math.max(...educations.map(edu => edu.id)) + 1;
    setEducations([...educations, {
      id: newId,
      degree: "",
      institution: "",
      location: "",
      graduationDate: "",
      gpa: ""
    }]);
  };

  const addProject = () => {
    const newId = Math.max(...projects.map(proj => proj.id)) + 1;
    setProjects([...projects, {
      id: newId,
      title: "Project",
      description: ""
    }]);
  };

  const updateWorkExperience = (id: number, field: string, value: string) => {
    setWorkExperiences(prev => prev.map(exp => 
      exp.id === id ? { ...exp, [field]: value } : exp
    ));
  };

  const updateEducation = (id: number, field: string, value: string) => {
    setEducations(prev => prev.map(edu => 
      edu.id === id ? { ...edu, [field]: value } : edu
    ));
  };

  const updateProject = (id: number, field: string, value: string) => {
    setProjects(prev => prev.map(proj => 
      proj.id === id ? { ...proj, [field]: value } : proj
    ));
  };

  const addAchievement = (experienceId: number) => {
    setWorkExperiences(prev => prev.map(exp => 
      exp.id === experienceId 
        ? { ...exp, achievements: [...exp.achievements, ""] }
        : exp
    ));
  };

  const updateAchievement = (experienceId: number, achievementIndex: number, value: string) => {
    setWorkExperiences(prev => prev.map(exp => 
      exp.id === experienceId 
        ? { 
            ...exp, 
            achievements: exp.achievements.map((achievement, index) => 
              index === achievementIndex ? value : achievement
            )
          }
        : exp
    ));
  };

  return (
    <MainLayout>
      <div className="py-12 md:py-16 bg-gray-50">
        <div className="container">
          <div className="text-center max-w-2xl mx-auto mb-12">
            <div className="mb-4">
              <FileText className="h-12 w-12 text-portfolioai-accent mx-auto" />
            </div>
            <h1 className="text-3xl font-bold text-portfolioai-primary">AI Resume Generator</h1>
            <p className="mt-3 text-gray-600">
              Don't have a Resume or CV? No problem! Import your LinkedIn profile or answer guided questions
            </p>
          </div>

          <Card className="max-w-4xl mx-auto">
            <CardHeader>
              <CardTitle>Choose Your Method</CardTitle>
              <CardDescription>Select how you'd like to generate your resume</CardDescription>
            </CardHeader>
            <CardContent>
              <Tabs defaultValue="linkedin" className="w-full">
                <TabsList className="grid grid-cols-2 mb-8">
                  <TabsTrigger value="linkedin" className="flex items-center gap-2">
                    <Link className="h-4 w-4" />
                    LinkedIn Import
                  </TabsTrigger>
                  <TabsTrigger value="guided" className="flex items-center gap-2">
                    <User className="h-4 w-4" />
                    Guided Questions
                  </TabsTrigger>
                </TabsList>

                <TabsContent value="linkedin" className="space-y-6">
                  <div className="space-y-4">
                    <label className="text-sm font-medium text-gray-700">
                      LinkedIn Profile URL
                    </label>
                    <Input
                      placeholder="https://www.linkedin.com/in/yourprofile"
                      value={linkedInUrl}
                      onChange={(e) => setLinkedInUrl(e.target.value)}
                    />
                    <p className="text-xs text-gray-500">
                      We'll extract your experience, skills, and education from your public LinkedIn profile
                    </p>
                  </div>
                  <Button 
                    onClick={() => handleGenerate("linkedin")}
                    disabled={!linkedInUrl || isGenerating}
                    className="w-full bg-portfolioai-primary hover:bg-portfolioai-secondary"
                  >
                    {isGenerating ? "Generating..." : "Import from LinkedIn"}
                  </Button>
                </TabsContent>

<<<<<<< HEAD
                <TabsContent value="guided" className="space-y-6">
                  <div className="space-y-8">
                    {/* Personal Information Section */}
                    <div className="space-y-4">
                      <h3 className="text-lg font-semibold">Personal Information</h3>
                      <Card className="p-4">
                        <div className="grid grid-cols-2 gap-4">
                          <div className="space-y-2">
                            <Label htmlFor="full_name">Full Name *</Label>
                            <Input
                              id="full_name"
                              placeholder="John Doe"
                              value={resumeData.personal_info.full_name}
                              onChange={(e) => setResumeData(prev => ({
                                ...prev,
                                personal_info: { ...prev.personal_info, full_name: e.target.value }
                              }))}
                              className={cn(getFieldError('full_name') && "border-red-500")}
                            />
                            {getFieldError('full_name') && (
                              <p className="text-red-500 text-sm">{getFieldError('full_name')?.message}</p>
                            )}
                          </div>

                          <div className="space-y-2">
                            <Label htmlFor="email">Email *</Label>
                            <Input
                              id="email"
                              type="email"
                              placeholder="john@example.com"
                              value={resumeData.personal_info.email}
                              onChange={(e) => setResumeData(prev => ({
                                ...prev,
                                personal_info: { ...prev.personal_info, email: e.target.value }
                              }))}
                              className={cn(getFieldError('email') && "border-red-500")}
                            />
                            {getFieldError('email') && (
                              <p className="text-red-500 text-sm">{getFieldError('email')?.message}</p>
                            )}
                          </div>

                          <div className="space-y-2">
                            <Label htmlFor="phone">Phone *</Label>
                            <Input
                              id="phone"
                              placeholder="(555) 123-4567"
                              value={resumeData.personal_info.phone}
                              onChange={(e) => setResumeData(prev => ({
                                ...prev,
                                personal_info: { ...prev.personal_info, phone: e.target.value }
                              }))}
                              className={cn(getFieldError('phone') && "border-red-500")}
                            />
                            {getFieldError('phone') && (
                              <p className="text-red-500 text-sm">{getFieldError('phone')?.message}</p>
                            )}
                          </div>

                          <div className="space-y-2">
                            <Label htmlFor="location">Location *</Label>
                            <Input
                              id="location"
                              placeholder="City, State"
                              value={resumeData.personal_info.location}
                              onChange={(e) => setResumeData(prev => ({
                                ...prev,
                                personal_info: { ...prev.personal_info, location: e.target.value }
                              }))}
                              className={cn(getFieldError('location') && "border-red-500")}
                            />
                            {getFieldError('location') && (
                              <p className="text-red-500 text-sm">{getFieldError('location')?.message}</p>
                            )}
                          </div>

                          <div className="space-y-2">
                            <Label htmlFor="linkedin">LinkedIn Profile (Optional)</Label>
                            <Input
                              id="linkedin"
                              placeholder="linkedin.com/in/johndoe"
                              value={resumeData.personal_info.linkedin}
                              onChange={(e) => setResumeData(prev => ({
                                ...prev,
                                personal_info: { ...prev.personal_info, linkedin: e.target.value }
                              }))}
                            />
                          </div>

                          <div className="space-y-2">
                            <Label htmlFor="website">Website/Portfolio (Optional)</Label>
                            <Input
                              id="website"
                              placeholder="www.johndoe.com"
                              value={resumeData.personal_info.website}
                              onChange={(e) => setResumeData(prev => ({
                                ...prev,
                                personal_info: { ...prev.personal_info, website: e.target.value }
                              }))}
                            />
                          </div>
                        </div>

                        <div className="mt-4 space-y-2">
                          <Label htmlFor="summary">Professional Summary *</Label>
                          <Textarea
                            id="summary"
                            placeholder="Write a brief summary of your professional background and career goals..."
                            value={resumeData.personal_info.summary}
                            onChange={(e) => setResumeData(prev => ({
                              ...prev,
                              personal_info: { ...prev.personal_info, summary: e.target.value }
                            }))}
                            rows={4}
                            className={cn(getFieldError('summary') && "border-red-500")}
                          />
                          {getFieldError('summary') && (
                            <p className="text-red-500 text-sm">{getFieldError('summary')?.message}</p>
                          )}
                        </div>
                      </Card>
                    </div>

                    {/* Experience Section */}
                    <div className="space-y-4">
                      <div className="flex justify-between items-center">
                        <h3 className="text-lg font-semibold">Work Experience</h3>
                        <Button variant="outline" onClick={handleAddExperience}>
                          Add Experience
                        </Button>
                      </div>
                      {resumeData.experience.map((exp, index) => (
                        <Card 
                          key={index} 
                          className="p-4"
                          ref={el => experienceRefs.current[index] = el}
                        >
                          <div className="grid grid-cols-2 gap-4">
                            <Input
                              placeholder="Job Title"
                              value={exp.job_title}
                              onChange={(e) => handleExperienceChange(index, "job_title", e.target.value)}
                              className={cn(getFieldError('job_title', index) && "border-red-500")}
                            />
                            <Input
                              placeholder="Company"
                              value={exp.company}
                              onChange={(e) => handleExperienceChange(index, "company", e.target.value)}
                              className={cn(getFieldError('company', index) && "border-red-500")}
                            />
                            <Input
                              placeholder="Start Date"
                              value={exp.start_date}
                              onChange={(e) => handleExperienceChange(index, "start_date", e.target.value)}
                              className={cn(getFieldError('start_date', index) && "border-red-500")}
                            />
                            <Input
                              placeholder="End Date"
                              value={exp.end_date}
                              onChange={(e) => handleExperienceChange(index, "end_date", e.target.value)}
                              className={cn(getFieldError('end_date', index) && "border-red-500")}
                            />
                            <Input
                              placeholder="Location"
                              value={exp.location}
                              onChange={(e) => handleExperienceChange(index, "location", e.target.value)}
                              className={cn(getFieldError('location', index) && "border-red-500")}
                            />
                          </div>
                          <div className="mt-4">
                            <Textarea
                              placeholder="Job Description"
                              value={exp.description}
                              onChange={(e) => handleExperienceChange(index, "description", e.target.value)}
                              rows={3}
                              className={cn("w-full", getFieldError('description', index) && "border-red-500")}
                            />
                          </div>
                          {validationErrors.filter(error => error.index === index).map((error, i) => (
                            <p key={i} className="text-red-500 text-sm mt-1">{error.message}</p>
                          ))}
                        </Card>
                      ))}
                    </div>

                    {/* Education Section */}
                    <div className="space-y-4">
                      <div className="flex justify-between items-center">
                        <h3 className="text-lg font-semibold">Education</h3>
                        <Button variant="outline" onClick={handleAddEducation}>
                          Add Education
                        </Button>
                      </div>
                      {resumeData.education.map((edu, index) => (
                        <Card 
                          key={index} 
                          className="p-4"
                          ref={el => educationRefs.current[index] = el}
                        >
                          <div className="grid grid-cols-2 gap-4">
                            <Input
                              placeholder="Degree"
                              value={edu.degree}
                              onChange={(e) => handleEducationChange(index, "degree", e.target.value)}
                              className={cn(getFieldError('degree', index) && "border-red-500")}
                            />
                            <Input
                              placeholder="Institution"
                              value={edu.institution}
                              onChange={(e) => handleEducationChange(index, "institution", e.target.value)}
                              className={cn(getFieldError('institution', index) && "border-red-500")}
                            />
                            <Input
                              placeholder="Graduation Date"
                              value={edu.graduation_date}
                              onChange={(e) => handleEducationChange(index, "graduation_date", e.target.value)}
                              className={cn(getFieldError('graduation_date', index) && "border-red-500")}
                            />
                            <Input
                              placeholder="Location"
                              value={edu.location}
                              onChange={(e) => handleEducationChange(index, "location", e.target.value)}
                              className={cn(getFieldError('location', index) && "border-red-500")}
                            />
                            <Input
                              placeholder="GPA (optional)"
                              value={edu.gpa}
                              onChange={(e) => handleEducationChange(index, "gpa", e.target.value)}
                            />
                          </div>
                          {validationErrors.filter(error => error.index === index).map((error, i) => (
                            <p key={i} className="text-red-500 text-sm mt-1">{error.message}</p>
                          ))}
                        </Card>
                      ))}
                    </div>

                    {/* Skills Section */}
                    <div className="space-y-4">
                      <h3 className="text-lg font-semibold">Skills</h3>
                      <Textarea
                        id="technical_skills"
                        placeholder="Technical Skills (e.g., Python, JavaScript, React)"
                        value={resumeData.technical_skills}
                        onChange={(e) => setResumeData(prev => ({ ...prev, technical_skills: e.target.value }))}
                        rows={3}
                        className={cn(getFieldError('technical_skills') && "border-red-500")}
                      />
                      {getFieldError('technical_skills') && (
                        <p className="text-red-500 text-sm">{getFieldError('technical_skills')?.message}</p>
                      )}
                      <Textarea
                        placeholder="Soft Skills (e.g., Leadership, Communication, Teamwork)"
                        value={resumeData.soft_skills}
                        onChange={(e) => setResumeData(prev => ({ ...prev, soft_skills: e.target.value }))}
                        rows={3}
                      />
                    </div>

                    {/* Projects Section */}
                    <div className="space-y-4">
                      <div className="flex justify-between items-center">
                        <h3 className="text-lg font-semibold">Projects</h3>
                        <Button variant="outline" onClick={handleAddProject}>
                          Add Project
                        </Button>
                      </div>
                      {resumeData.projects.map((project, index) => (
                        <Card key={index} className="p-4">
                          <div className="space-y-4">
                            <Input
                              placeholder="Project Title"
                              value={project.title}
                              onChange={(e) => handleProjectChange(index, "title", e.target.value)}
                            />
                            <Textarea
                              placeholder="Project Description"
                              value={project.description}
                              onChange={(e) => handleProjectChange(index, "description", e.target.value)}
                              rows={3}
                            />
                          </div>
                        </Card>
                      ))}
                    </div>

                    <Button 
                      onClick={() => handleGenerate("guided")}
                      disabled={isGenerating}
                      className="w-full bg-portfolioai-primary hover:bg-portfolioai-secondary"
=======
                <TabsContent value="guided" className="space-y-8">
                  {/* Personal Information Section */}
                  <div className="space-y-4">
                    <h2 className="text-xl font-semibold text-center text-portfolioai-primary">Personal Information</h2>
                    <div className="grid grid-cols-1 md:grid-cols-2 gap-4">
                      <div>
                        <label className="text-sm font-medium text-gray-700">Full Name *</label>
                        <Input
                          placeholder="John Doe"
                          value={fullName}
                          onChange={(e) => setFullName(e.target.value)}
                        />
                      </div>
                      <div>
                        <label className="text-sm font-medium text-gray-700">Email *</label>
                        <Input
                          placeholder="john@example.com"
                          value={email}
                          onChange={(e) => setEmail(e.target.value)}
                        />
                      </div>
                      <div>
                        <label className="text-sm font-medium text-gray-700">Phone *</label>
                        <Input
                          placeholder="(555) 123-4567"
                          value={phone}
                          onChange={(e) => setPhone(e.target.value)}
                        />
                      </div>
                      <div>
                        <label className="text-sm font-medium text-gray-700">Location *</label>
                        <Input
                          placeholder="City, State"
                          value={location}
                          onChange={(e) => setLocation(e.target.value)}
                        />
                      </div>
                      <div>
                        <label className="text-sm font-medium text-gray-700">LinkedIn Profile (Optional)</label>
                        <Input
                          placeholder="linkedin.com/in/johndoe"
                          value={linkedInProfile}
                          onChange={(e) => setLinkedInProfile(e.target.value)}
                        />
                      </div>
                      <div>
                        <label className="text-sm font-medium text-gray-700">Website/Portfolio (Optional)</label>
                        <Input
                          placeholder="www.johndoe.com"
                          value={website}
                          onChange={(e) => setWebsite(e.target.value)}
                        />
                      </div>
                    </div>
                    <div>
                      <label className="text-sm font-medium text-gray-700">Professional Summary</label>
                      <Textarea
                        placeholder="Write a compelling 2-3 sentence professional summary highlighting your expertise and career goals..."
                        rows={4}
                        className="resize-y"
                        value={professionalSummary}
                        onChange={(e) => setProfessionalSummary(e.target.value)}
                      />
                    </div>
                  </div>

                  <Separator />

                  {/* Work Experience Section */}
                  <div className="space-y-4">
                    <h2 className="text-xl font-semibold text-center text-portfolioai-primary">Work Experience</h2>
                    {workExperiences.map((experience) => (
                      <div key={experience.id} className="border border-gray-300 rounded-lg p-6 space-y-4">
                        <h3 className="text-lg font-medium text-gray-800">Experience Details</h3>
                        <div className="grid grid-cols-1 md:grid-cols-2 gap-4">
                          <div>
                            <label className="text-sm font-medium text-gray-700">Job Title</label>
                            <Input
                              placeholder="Software Engineer"
                              value={experience.jobTitle}
                              onChange={(e) => updateWorkExperience(experience.id, 'jobTitle', e.target.value)}
                            />
                          </div>
                          <div>
                            <label className="text-sm font-medium text-gray-700">Company</label>
                            <Input
                              placeholder="Acme Inc."
                              value={experience.company}
                              onChange={(e) => updateWorkExperience(experience.id, 'company', e.target.value)}
                            />
                          </div>
                          <div>
                            <label className="text-sm font-medium text-gray-700">Location</label>
                            <Input
                              placeholder="San Francisco, CA"
                              value={experience.location}
                              onChange={(e) => updateWorkExperience(experience.id, 'location', e.target.value)}
                            />
                          </div>
                          <div>
                            <label className="text-sm font-medium text-gray-700">Start Date</label>
                            <Input
                              placeholder="01/2022"
                              value={experience.startDate}
                              onChange={(e) => updateWorkExperience(experience.id, 'startDate', e.target.value)}
                            />
                          </div>
                          <div>
                            <label className="text-sm font-medium text-gray-700">End Date</label>
                            <Input
                              placeholder="Present"
                              value={experience.endDate}
                              onChange={(e) => updateWorkExperience(experience.id, 'endDate', e.target.value)}
                            />
                          </div>
                        </div>
                        <div className="space-y-2">
                          <label className="text-sm font-medium text-gray-700">Key Achievements</label>
                          {experience.achievements.map((achievement, index) => (
                            <div key={index} className="space-y-2">
                              <Textarea
                                placeholder="Led a team of 5 developers and increased productivity by 30%..."
                                rows={3}
                                className="resize-y"
                                value={achievement}
                                onChange={(e) => updateAchievement(experience.id, index, e.target.value)}
                              />
                            </div>
                          ))}
                          <Button
                            variant="outline"
                            size="sm"
                            onClick={() => addAchievement(experience.id)}
                            className="mt-2"
                          >
                            <Plus className="h-4 w-4 mr-1" />
                            Add
                          </Button>
                        </div>
                      </div>
                    ))}
                    <div className="text-center">
                      <Button variant="outline" onClick={addWorkExperience}>
                        <Plus className="h-4 w-4 mr-2" />
                        Add Experience
                      </Button>
                    </div>
                  </div>

                  <Separator />

                  {/* Education Section */}
                  <div className="space-y-4">
                    <h2 className="text-xl font-semibold text-center text-portfolioai-primary">Education</h2>
                    {educations.map((education) => (
                      <div key={education.id} className="border border-gray-300 rounded-lg p-6 space-y-4">
                        <h3 className="text-lg font-medium text-gray-800">Education</h3>
                        <div className="grid grid-cols-1 md:grid-cols-2 gap-4">
                          <div>
                            <label className="text-sm font-medium text-gray-700">Degree</label>
                            <Input
                              placeholder="Bachelor of Science in Computer Science"
                              value={education.degree}
                              onChange={(e) => updateEducation(education.id, 'degree', e.target.value)}
                            />
                          </div>
                          <div>
                            <label className="text-sm font-medium text-gray-700">Institution</label>
                            <Input
                              placeholder="University of California"
                              value={education.institution}
                              onChange={(e) => updateEducation(education.id, 'institution', e.target.value)}
                            />
                          </div>
                          <div>
                            <label className="text-sm font-medium text-gray-700">Location</label>
                            <Input
                              placeholder="Berkeley, CA"
                              value={education.location}
                              onChange={(e) => updateEducation(education.id, 'location', e.target.value)}
                            />
                          </div>
                          <div>
                            <label className="text-sm font-medium text-gray-700">Graduation Date</label>
                            <Input
                              placeholder="05/2020"
                              value={education.graduationDate}
                              onChange={(e) => updateEducation(education.id, 'graduationDate', e.target.value)}
                            />
                          </div>
                          <div>
                            <label className="text-sm font-medium text-gray-700">GPA (Optional)</label>
                            <Input
                              placeholder="3.8/4.0"
                              value={education.gpa}
                              onChange={(e) => updateEducation(education.id, 'gpa', e.target.value)}
                            />
                          </div>
                        </div>
                      </div>
                    ))}
                    <div className="text-center">
                      <Button variant="outline" onClick={addEducation}>
                        <Plus className="h-4 w-4 mr-2" />
                        Add Education
                      </Button>
                    </div>
                  </div>

                  <Separator />

                  {/* Skills Section */}
                  <div className="space-y-4">
                    <h2 className="text-xl font-semibold text-center text-portfolioai-primary">Skills</h2>
                    <div className="space-y-4">
                      <div>
                        <label className="text-sm font-medium text-gray-700">Technical Skills</label>
                        <Textarea
                          placeholder="JavaScript, Python, React, Node.js, AWS, Docker..."
                          rows={4}
                          className="resize-y"
                          value={technicalSkills}
                          onChange={(e) => setTechnicalSkills(e.target.value)}
                        />
                      </div>
                      <div>
                        <label className="text-sm font-medium text-gray-700">Soft Skills</label>
                        <Textarea
                          placeholder="Leadership, Communication, Problem Solving, Team Collaboration..."
                          rows={4}
                          className="resize-y"
                          value={softSkills}
                          onChange={(e) => setSoftSkills(e.target.value)}
                        />
                      </div>
                    </div>
                  </div>

                  <Separator />

                  {/* Projects Section */}
                  <div className="space-y-4">
                    <h2 className="text-xl font-semibold text-center text-portfolioai-primary">Projects</h2>
                    {projects.map((project) => (
                      <div key={project.id} className="border border-gray-300 rounded-lg p-6 space-y-4 relative">
                        <div className="flex items-center gap-2">
                          <Input
                            className="text-sm font-medium text-gray-700 border-none bg-transparent p-0 h-auto focus-visible:ring-0 focus-visible:ring-offset-0 flex-1"
                            value={project.title}
                            onChange={(e) => updateProject(project.id, 'title', e.target.value)}
                            placeholder="Project"
                          />
                          <div className="flex items-center gap-1">
                            <Pen className="h-3 w-3 text-gray-400" />
                            <span className="text-xs text-gray-400 font-medium">edit</span>
                          </div>
                        </div>
                        <div className="mt-2">
                          <Textarea
                            placeholder="Developed a full-stack e-commerce platform using React and Node.js..."
                            rows={3}
                            className="resize-y"
                            value={project.description}
                            onChange={(e) => updateProject(project.id, 'description', e.target.value)}
                          />
                        </div>
                      </div>
                    ))}
                    <div className="text-center">
                      <Button variant="outline" onClick={addProject}>
                        <Plus className="h-4 w-4 mr-2" />
                        Add Project
                      </Button>
                    </div>
                  </div>

                  <div className="text-center pt-6">
                    <Button 
                      onClick={() => handleGenerate("guided")}
                      disabled={isGenerating}
                      className="bg-portfolioai-primary hover:bg-portfolioai-secondary px-8 py-3 text-lg"
>>>>>>> bcf487d3
                    >
                      {isGenerating ? "Generating..." : "Generate Resume"}
                    </Button>
                  </div>
                </TabsContent>
              </Tabs>
            </CardContent>
          </Card>
        </div>
      </div>

      {generatedResume && (
        <Dialog open={showResumeModal} onOpenChange={setShowResumeModal}>
          <DialogContent className="max-w-3xl max-h-[80vh] overflow-y-auto">
            <DialogHeader>
              <DialogTitle>Generated Resume</DialogTitle>
              <DialogDescription>
                Review your generated resume below. You can download it as a PDF file.
              </DialogDescription>
            </DialogHeader>
            
            <div className="space-y-6">
              <div className="text-center">
                <h2 className="text-2xl font-bold">{generatedResume.name}</h2>
              </div>

              <div>
                <h3 className="text-lg font-semibold mb-2">Summary</h3>
                <p className="text-gray-700">{generatedResume.summary}</p>
              </div>

              <div>
                <h3 className="text-lg font-semibold mb-2">Experience</h3>
                {generatedResume.experience.map((exp, index) => (
                  <div key={index} className="mb-4">
                    <h4 className="font-medium">{exp.position} at {exp.company}</h4>
                    <p className="text-sm text-gray-600">{exp.location} | {exp.dates}</p>
                    <ul className="list-disc list-inside mt-2">
                      {exp.description.map((desc, i) => (
                        <li key={i} className="text-gray-700">{desc}</li>
                      ))}
                    </ul>
                  </div>
                ))}
              </div>

              <div>
                <h3 className="text-lg font-semibold mb-2">Education</h3>
                {generatedResume.education.map((edu, index) => (
                  <div key={index} className="mb-2">
                    <h4 className="font-medium">{edu.degree}</h4>
                    <p className="text-sm text-gray-600">{edu.institution}</p>
                    <p className="text-sm text-gray-600">{edu.location} | {edu.dates}</p>
                    {edu.gpa && <p className="text-sm text-gray-600">GPA: {edu.gpa}</p>}
                  </div>
                ))}
              </div>

              <div>
                <h3 className="text-lg font-semibold mb-2">Skills</h3>
                <div className="grid grid-cols-2 gap-4">
                  <div>
                    <h4 className="font-medium mb-1">Technical Skills</h4>
                    <p className="text-gray-700">
                      {Array.isArray(generatedResume.skills?.technical) 
                        ? generatedResume.skills.technical.join(', ')
                        : generatedResume.skills?.technical || 'No technical skills listed'}
                    </p>
                  </div>
                  <div>
                    <h4 className="font-medium mb-1">Soft Skills</h4>
                    <p className="text-gray-700">
                      {Array.isArray(generatedResume.skills?.soft)
                        ? generatedResume.skills.soft.join(', ')
                        : generatedResume.skills?.soft || 'No soft skills listed'}
                    </p>
                  </div>
                </div>
              </div>

              <div>
                <h3 className="text-lg font-semibold mb-2">Projects</h3>
                {generatedResume.projects.map((proj, index) => (
                  <div key={index} className="mb-4">
                    <h4 className="font-medium">{proj.name}</h4>
                    <p className="text-gray-700">{proj.description}</p>
                  </div>
                ))}
              </div>

              <div className="flex justify-end">
                <Button 
                  onClick={generatePDF}
                  className="flex items-center gap-2"
                >
                  <Download className="h-4 w-4" />
                  Download PDF Resume
                </Button>
              </div>
            </div>
          </DialogContent>
        </Dialog>
      )}
    </MainLayout>
  );
};

export default ResumeGenerator;<|MERGE_RESOLUTION|>--- conflicted
+++ resolved
@@ -19,14 +19,8 @@
 import { Input } from "@/components/ui/input";
 import { Textarea } from "@/components/ui/textarea";
 import { Tabs, TabsContent, TabsList, TabsTrigger } from "@/components/ui/tabs";
-<<<<<<< HEAD
 import { useState, useRef } from "react";
 import { FileText, Link, User, Download, Plus, Trash2 } from "lucide-react";
-=======
-import { Separator } from "@/components/ui/separator";
-import { useState } from "react";
-import { FileText, Link, User, Plus, Pen } from "lucide-react";
->>>>>>> bcf487d3
 import { toast } from "sonner";
 import { Textarea } from "@/components/ui/textarea";
 import { cn } from "@/lib/utils";
@@ -118,35 +112,9 @@
   }>;
 }
 
-interface WorkExperience {
-  id: number;
-  jobTitle: string;
-  company: string;
-  location: string;
-  startDate: string;
-  endDate: string;
-  achievements: string[];
-}
-
-interface Education {
-  id: number;
-  degree: string;
-  institution: string;
-  location: string;
-  graduationDate: string;
-  gpa: string;
-}
-
-interface Project {
-  id: number;
-  title: string;
-  description: string;
-}
-
 const ResumeGenerator = () => {
   const [linkedInUrl, setLinkedInUrl] = useState("");
   const [isGenerating, setIsGenerating] = useState(false);
-<<<<<<< HEAD
   const [currentStep, setCurrentStep] = useState(0);
   const [validationErrors, setValidationErrors] = useState<ValidationError[]>([]);
   const [generatedResume, setGeneratedResume] = useState<GeneratedResume | null>(null);
@@ -280,55 +248,6 @@
       }
       return;
     }
-=======
-  
-  // Personal Information
-  const [fullName, setFullName] = useState("");
-  const [email, setEmail] = useState("");
-  const [phone, setPhone] = useState("");
-  const [location, setLocation] = useState("");
-  const [linkedInProfile, setLinkedInProfile] = useState("");
-  const [website, setWebsite] = useState("");
-  const [professionalSummary, setProfessionalSummary] = useState("");
-  
-  // Work Experience
-  const [workExperiences, setWorkExperiences] = useState<WorkExperience[]>([
-    {
-      id: 1,
-      jobTitle: "",
-      company: "",
-      location: "",
-      startDate: "",
-      endDate: "",
-      achievements: [""]
-    }
-  ]);
-  
-  // Education
-  const [educations, setEducations] = useState<Education[]>([
-    {
-      id: 1,
-      degree: "",
-      institution: "",
-      location: "",
-      graduationDate: "",
-      gpa: ""
-    }
-  ]);
-  
-  // Skills
-  const [technicalSkills, setTechnicalSkills] = useState("");
-  const [softSkills, setSoftSkills] = useState("");
-
-  // Projects
-  const [projects, setProjects] = useState<Project[]>([
-    {
-      id: 1,
-      title: "Project",
-      description: ""
-    }
-  ]);
->>>>>>> bcf487d3
 
     setIsGenerating(true);
     try {
@@ -633,79 +552,6 @@
 
     // Save the PDF
     doc.save(`${generatedResume.name.toLowerCase().replace(/\s+/g, '-')}-resume.pdf`);
-  };
-
-  const addWorkExperience = () => {
-    const newId = Math.max(...workExperiences.map(exp => exp.id)) + 1;
-    setWorkExperiences([...workExperiences, {
-      id: newId,
-      jobTitle: "",
-      company: "",
-      location: "",
-      startDate: "",
-      endDate: "",
-      achievements: [""]
-    }]);
-  };
-
-  const addEducation = () => {
-    const newId = Math.max(...educations.map(edu => edu.id)) + 1;
-    setEducations([...educations, {
-      id: newId,
-      degree: "",
-      institution: "",
-      location: "",
-      graduationDate: "",
-      gpa: ""
-    }]);
-  };
-
-  const addProject = () => {
-    const newId = Math.max(...projects.map(proj => proj.id)) + 1;
-    setProjects([...projects, {
-      id: newId,
-      title: "Project",
-      description: ""
-    }]);
-  };
-
-  const updateWorkExperience = (id: number, field: string, value: string) => {
-    setWorkExperiences(prev => prev.map(exp => 
-      exp.id === id ? { ...exp, [field]: value } : exp
-    ));
-  };
-
-  const updateEducation = (id: number, field: string, value: string) => {
-    setEducations(prev => prev.map(edu => 
-      edu.id === id ? { ...edu, [field]: value } : edu
-    ));
-  };
-
-  const updateProject = (id: number, field: string, value: string) => {
-    setProjects(prev => prev.map(proj => 
-      proj.id === id ? { ...proj, [field]: value } : proj
-    ));
-  };
-
-  const addAchievement = (experienceId: number) => {
-    setWorkExperiences(prev => prev.map(exp => 
-      exp.id === experienceId 
-        ? { ...exp, achievements: [...exp.achievements, ""] }
-        : exp
-    ));
-  };
-
-  const updateAchievement = (experienceId: number, achievementIndex: number, value: string) => {
-    setWorkExperiences(prev => prev.map(exp => 
-      exp.id === experienceId 
-        ? { 
-            ...exp, 
-            achievements: exp.achievements.map((achievement, index) => 
-              index === achievementIndex ? value : achievement
-            )
-          }
-        : exp
-    ));
   };
 
   return (
@@ -763,7 +609,6 @@
                   </Button>
                 </TabsContent>
 
-<<<<<<< HEAD
                 <TabsContent value="guided" className="space-y-6">
                   <div className="space-y-8">
                     {/* Personal Information Section */}
@@ -1054,290 +899,8 @@
                       onClick={() => handleGenerate("guided")}
                       disabled={isGenerating}
                       className="w-full bg-portfolioai-primary hover:bg-portfolioai-secondary"
-=======
-                <TabsContent value="guided" className="space-y-8">
-                  {/* Personal Information Section */}
-                  <div className="space-y-4">
-                    <h2 className="text-xl font-semibold text-center text-portfolioai-primary">Personal Information</h2>
-                    <div className="grid grid-cols-1 md:grid-cols-2 gap-4">
-                      <div>
-                        <label className="text-sm font-medium text-gray-700">Full Name *</label>
-                        <Input
-                          placeholder="John Doe"
-                          value={fullName}
-                          onChange={(e) => setFullName(e.target.value)}
-                        />
-                      </div>
-                      <div>
-                        <label className="text-sm font-medium text-gray-700">Email *</label>
-                        <Input
-                          placeholder="john@example.com"
-                          value={email}
-                          onChange={(e) => setEmail(e.target.value)}
-                        />
-                      </div>
-                      <div>
-                        <label className="text-sm font-medium text-gray-700">Phone *</label>
-                        <Input
-                          placeholder="(555) 123-4567"
-                          value={phone}
-                          onChange={(e) => setPhone(e.target.value)}
-                        />
-                      </div>
-                      <div>
-                        <label className="text-sm font-medium text-gray-700">Location *</label>
-                        <Input
-                          placeholder="City, State"
-                          value={location}
-                          onChange={(e) => setLocation(e.target.value)}
-                        />
-                      </div>
-                      <div>
-                        <label className="text-sm font-medium text-gray-700">LinkedIn Profile (Optional)</label>
-                        <Input
-                          placeholder="linkedin.com/in/johndoe"
-                          value={linkedInProfile}
-                          onChange={(e) => setLinkedInProfile(e.target.value)}
-                        />
-                      </div>
-                      <div>
-                        <label className="text-sm font-medium text-gray-700">Website/Portfolio (Optional)</label>
-                        <Input
-                          placeholder="www.johndoe.com"
-                          value={website}
-                          onChange={(e) => setWebsite(e.target.value)}
-                        />
-                      </div>
-                    </div>
-                    <div>
-                      <label className="text-sm font-medium text-gray-700">Professional Summary</label>
-                      <Textarea
-                        placeholder="Write a compelling 2-3 sentence professional summary highlighting your expertise and career goals..."
-                        rows={4}
-                        className="resize-y"
-                        value={professionalSummary}
-                        onChange={(e) => setProfessionalSummary(e.target.value)}
-                      />
-                    </div>
-                  </div>
-
-                  <Separator />
-
-                  {/* Work Experience Section */}
-                  <div className="space-y-4">
-                    <h2 className="text-xl font-semibold text-center text-portfolioai-primary">Work Experience</h2>
-                    {workExperiences.map((experience) => (
-                      <div key={experience.id} className="border border-gray-300 rounded-lg p-6 space-y-4">
-                        <h3 className="text-lg font-medium text-gray-800">Experience Details</h3>
-                        <div className="grid grid-cols-1 md:grid-cols-2 gap-4">
-                          <div>
-                            <label className="text-sm font-medium text-gray-700">Job Title</label>
-                            <Input
-                              placeholder="Software Engineer"
-                              value={experience.jobTitle}
-                              onChange={(e) => updateWorkExperience(experience.id, 'jobTitle', e.target.value)}
-                            />
-                          </div>
-                          <div>
-                            <label className="text-sm font-medium text-gray-700">Company</label>
-                            <Input
-                              placeholder="Acme Inc."
-                              value={experience.company}
-                              onChange={(e) => updateWorkExperience(experience.id, 'company', e.target.value)}
-                            />
-                          </div>
-                          <div>
-                            <label className="text-sm font-medium text-gray-700">Location</label>
-                            <Input
-                              placeholder="San Francisco, CA"
-                              value={experience.location}
-                              onChange={(e) => updateWorkExperience(experience.id, 'location', e.target.value)}
-                            />
-                          </div>
-                          <div>
-                            <label className="text-sm font-medium text-gray-700">Start Date</label>
-                            <Input
-                              placeholder="01/2022"
-                              value={experience.startDate}
-                              onChange={(e) => updateWorkExperience(experience.id, 'startDate', e.target.value)}
-                            />
-                          </div>
-                          <div>
-                            <label className="text-sm font-medium text-gray-700">End Date</label>
-                            <Input
-                              placeholder="Present"
-                              value={experience.endDate}
-                              onChange={(e) => updateWorkExperience(experience.id, 'endDate', e.target.value)}
-                            />
-                          </div>
-                        </div>
-                        <div className="space-y-2">
-                          <label className="text-sm font-medium text-gray-700">Key Achievements</label>
-                          {experience.achievements.map((achievement, index) => (
-                            <div key={index} className="space-y-2">
-                              <Textarea
-                                placeholder="Led a team of 5 developers and increased productivity by 30%..."
-                                rows={3}
-                                className="resize-y"
-                                value={achievement}
-                                onChange={(e) => updateAchievement(experience.id, index, e.target.value)}
-                              />
-                            </div>
-                          ))}
-                          <Button
-                            variant="outline"
-                            size="sm"
-                            onClick={() => addAchievement(experience.id)}
-                            className="mt-2"
-                          >
-                            <Plus className="h-4 w-4 mr-1" />
-                            Add
-                          </Button>
-                        </div>
-                      </div>
-                    ))}
-                    <div className="text-center">
-                      <Button variant="outline" onClick={addWorkExperience}>
-                        <Plus className="h-4 w-4 mr-2" />
-                        Add Experience
-                      </Button>
-                    </div>
-                  </div>
-
-                  <Separator />
-
-                  {/* Education Section */}
-                  <div className="space-y-4">
-                    <h2 className="text-xl font-semibold text-center text-portfolioai-primary">Education</h2>
-                    {educations.map((education) => (
-                      <div key={education.id} className="border border-gray-300 rounded-lg p-6 space-y-4">
-                        <h3 className="text-lg font-medium text-gray-800">Education</h3>
-                        <div className="grid grid-cols-1 md:grid-cols-2 gap-4">
-                          <div>
-                            <label className="text-sm font-medium text-gray-700">Degree</label>
-                            <Input
-                              placeholder="Bachelor of Science in Computer Science"
-                              value={education.degree}
-                              onChange={(e) => updateEducation(education.id, 'degree', e.target.value)}
-                            />
-                          </div>
-                          <div>
-                            <label className="text-sm font-medium text-gray-700">Institution</label>
-                            <Input
-                              placeholder="University of California"
-                              value={education.institution}
-                              onChange={(e) => updateEducation(education.id, 'institution', e.target.value)}
-                            />
-                          </div>
-                          <div>
-                            <label className="text-sm font-medium text-gray-700">Location</label>
-                            <Input
-                              placeholder="Berkeley, CA"
-                              value={education.location}
-                              onChange={(e) => updateEducation(education.id, 'location', e.target.value)}
-                            />
-                          </div>
-                          <div>
-                            <label className="text-sm font-medium text-gray-700">Graduation Date</label>
-                            <Input
-                              placeholder="05/2020"
-                              value={education.graduationDate}
-                              onChange={(e) => updateEducation(education.id, 'graduationDate', e.target.value)}
-                            />
-                          </div>
-                          <div>
-                            <label className="text-sm font-medium text-gray-700">GPA (Optional)</label>
-                            <Input
-                              placeholder="3.8/4.0"
-                              value={education.gpa}
-                              onChange={(e) => updateEducation(education.id, 'gpa', e.target.value)}
-                            />
-                          </div>
-                        </div>
-                      </div>
-                    ))}
-                    <div className="text-center">
-                      <Button variant="outline" onClick={addEducation}>
-                        <Plus className="h-4 w-4 mr-2" />
-                        Add Education
-                      </Button>
-                    </div>
-                  </div>
-
-                  <Separator />
-
-                  {/* Skills Section */}
-                  <div className="space-y-4">
-                    <h2 className="text-xl font-semibold text-center text-portfolioai-primary">Skills</h2>
-                    <div className="space-y-4">
-                      <div>
-                        <label className="text-sm font-medium text-gray-700">Technical Skills</label>
-                        <Textarea
-                          placeholder="JavaScript, Python, React, Node.js, AWS, Docker..."
-                          rows={4}
-                          className="resize-y"
-                          value={technicalSkills}
-                          onChange={(e) => setTechnicalSkills(e.target.value)}
-                        />
-                      </div>
-                      <div>
-                        <label className="text-sm font-medium text-gray-700">Soft Skills</label>
-                        <Textarea
-                          placeholder="Leadership, Communication, Problem Solving, Team Collaboration..."
-                          rows={4}
-                          className="resize-y"
-                          value={softSkills}
-                          onChange={(e) => setSoftSkills(e.target.value)}
-                        />
-                      </div>
-                    </div>
-                  </div>
-
-                  <Separator />
-
-                  {/* Projects Section */}
-                  <div className="space-y-4">
-                    <h2 className="text-xl font-semibold text-center text-portfolioai-primary">Projects</h2>
-                    {projects.map((project) => (
-                      <div key={project.id} className="border border-gray-300 rounded-lg p-6 space-y-4 relative">
-                        <div className="flex items-center gap-2">
-                          <Input
-                            className="text-sm font-medium text-gray-700 border-none bg-transparent p-0 h-auto focus-visible:ring-0 focus-visible:ring-offset-0 flex-1"
-                            value={project.title}
-                            onChange={(e) => updateProject(project.id, 'title', e.target.value)}
-                            placeholder="Project"
-                          />
-                          <div className="flex items-center gap-1">
-                            <Pen className="h-3 w-3 text-gray-400" />
-                            <span className="text-xs text-gray-400 font-medium">edit</span>
-                          </div>
-                        </div>
-                        <div className="mt-2">
-                          <Textarea
-                            placeholder="Developed a full-stack e-commerce platform using React and Node.js..."
-                            rows={3}
-                            className="resize-y"
-                            value={project.description}
-                            onChange={(e) => updateProject(project.id, 'description', e.target.value)}
-                          />
-                        </div>
-                      </div>
-                    ))}
-                    <div className="text-center">
-                      <Button variant="outline" onClick={addProject}>
-                        <Plus className="h-4 w-4 mr-2" />
-                        Add Project
-                      </Button>
-                    </div>
-                  </div>
-
-                  <div className="text-center pt-6">
-                    <Button 
-                      onClick={() => handleGenerate("guided")}
-                      disabled={isGenerating}
-                      className="bg-portfolioai-primary hover:bg-portfolioai-secondary px-8 py-3 text-lg"
->>>>>>> bcf487d3
                     >
+                      {isGenerating ? "Generating..." : "Generate Resume"}
                       {isGenerating ? "Generating..." : "Generate Resume"}
                     </Button>
                   </div>
